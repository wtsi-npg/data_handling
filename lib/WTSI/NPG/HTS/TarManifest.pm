package WTSI::NPG::HTS::TarManifest;

use namespace::autoclean;

use English qw[-no_match_vars];
use List::AllUtils qw[uniq];
use Moose;
use MooseX::StrictConstructor;

use WTSI::NPG::HTS::TarItem;

our $VERSION= '';

with qw[
         WTSI::DNAP::Utilities::Loggable
       ];

has 'manifest_index' =>
  (isa           => 'HashRef',
   is            => 'ro',
   required      => 1,
   default       => sub { return {} },
   init_arg      => undef,
   documentation => 'Maps each file path input to publish_file to an ' .
                    'array of tar file(s)');

has 'manifest_path' =>
  (isa           => 'Str',
   is            => 'ro',
   required      => 1,
   documentation => 'A manifest of published read files');

has 'manifest_updates' =>
  (isa           => 'ArrayRef',
   is            => 'ro',
   required      => 1,
   default       => sub { return [] },
   init_arg      => undef,
   documentation => 'An array of items added to this manifest since the ' .
                    'manifest file was last written');

=head2 add_item

  Arg [1]    : Path of tar file to which the item has been added, Str.
  Arg [2]    : Path within tar file of item added, Str.
  Arg [2]    : Checksum of the item added, Str.

  Example    : $obj->add_item('/tmp/foo.tar', '1.txt', $md5)
  Description: Update the manifest with information describing a file
               added to a tar file.
  Returntype : Undef

=cut

sub add_item {
  my ($self, $tar_path, $item_path, $item_checksum) = @_;

  my $mpath   = $self->manifest_path;
  my $index   = $self->manifest_index;
  my $updates = $self->manifest_updates;

  if ($self->contains_item($item_path)) {
    my $existing_item = $index->{$item_path};

    foreach my $elt (@{$existing_item}) {
      my $existing_tar  = $elt->tar_path;

      if ($tar_path eq $existing_tar) {
        $self->warn("In manifest '$mpath', '$item_path' added to ",
                    "'$tar_path' is already present");
      }
      else {
        $self->warn("In manifest '$mpath', '$item_path' added to ",
                    "'$tar_path' is already present in another ",
                    "tar file '$existing_tar'");
      }
    }
  }

  my $item = WTSI::NPG::HTS::TarItem->new(checksum  => $item_checksum,
                                          item_path => $item_path,
                                          tar_path  => $tar_path);
  push @{$updates}, $item;

  $index->{$item_path} ||= [];
  push @{$index->{$item_path}}, $item;

  return;
}

=head2 contains_item

  Arg [1]    : Item path, Str.

  Example    : $obj->contains_item('1.txt')
  Description: Return true if the manifest contains a record for
               the specified item path, indicating that the item
               has been archived.
  Returntype : Bool

=cut

sub contains_item {
  my ($self, $item_path) = @_;

  defined $item_path or
    $self->logconfess('A defined item_path argument is required');
  $item_path ne q[] or
    $self->logconfess('A non-empty item_path argument is required');

  return exists $self->manifest_index->{$item_path} ? 1 : 0;
}

=head2 get_item

  Arg [1]    : Item path, Str.

  Example    : $obj->get_item('1.txt');
  Description: Return a TarItem describing the last occurrence of
               the named item in a tar file described by the manifest.
  Returntype : WTSI::NPG::HTS::TarItem

=cut

sub get_item {
  my ($self, $item_path) = @_;

  my @items = $self->item_history($item_path);
  return $items[-1];
}

=head2 item_history

  Arg [1]    : Item path, Str.

  Example    : $obj->item_history('1.txt');
  Description: Return an array of TarItems describing all occurrences
               the named item in a tar files described by the manifest.
  Returntype : ArrayRef[WTSI::NPG::HTS::TarItem]

=cut

sub item_history {
  my ($self, $item_path) = @_;

  my $mpath = $self->manifest_path;
  $self->contains_item($item_path) or
    $self->logcroak("Manifest '$mpath' does not contain item '$item_path'");

  return @{$self->manifest_index->{$item_path}};
}

=head2 item_paths
<<<<<<< HEAD

  Arg [1]    : None

  Example    : $obj->item_paths
  Description: Return an array of all the item paths described by the
               manifest;
  Returntype : Array[Str]

=cut

sub item_paths {
  my ($self) = @_;

  my @item_paths = sort keys %{$self->manifest_index};

  return @item_paths;
}

=head2 file_exists
=======
>>>>>>> 9f6e0d96

  Arg [1]    : None

  Example    : $obj->item_paths
  Description: Return an array of all the item paths described by the
               manifest;
  Returntype : Array[Str]

=cut

sub item_paths {
  my ($self) = @_;

  my @item_paths = sort keys %{$self->manifest_index};

  return @item_paths;
}

sub contains_tar {
  my ($self, $tar_path) = @_;

  defined $tar_path or
    $self->logconfess('A defined tar_path argument is required');
  $tar_path eq q[] and
    $self->logconfess('A non-empty tar_path argument is required');

  my %tar_index = map { $_ => 1 } $self->tar_paths;

  return exists $tar_index{$tar_path};
}

<<<<<<< HEAD
=======
sub tar_paths {
  my ($self) = @_;

  my @tar_paths;
  foreach my $item_path ($self->item_paths) {
    my $item = $self->get_item($item_path);
    push @tar_paths, $item->tar_path;
  }
  @tar_paths = uniq @tar_paths;
  @tar_paths = sort @tar_paths;

  return @tar_paths;
}

sub tar_items {
  my ($self, $tar_path) = @_;

  my $mpath = $self->manifest_path;
  $self->contains_tar($tar_path) or
    $self->logcroak("Manifest '$mpath' does not contain tar '$tar_path'");

  my @items;

  foreach my $item_path ($self->item_paths) {
    push @items, @{$self->manifest_index->{$item_path}};
  }
  @items = grep { $_->tar_path eq $tar_path } @items;
  @items = sort { $a->item_path cmp $b->item_path } @items;

  return @items;
}

=head2 file_exists

  Arg [1]    : None

  Example    : $obj->file_exists
  Description: Return true if the manifest file exists.
  Returntype : Undef

=cut

sub file_exists {
  my ($self) = @_;

  return -e $self->manifest_path;
}

>>>>>>> 9f6e0d96
=head2 read_file

  Arg [1]    : None

  Example    : $obj->read_manifest_file
  Description: Read a manifest from manifest_path and update the index.
  Returntype : Undef

=cut

sub read_file {
  my ($self) = @_;

  my $manifest_path = $self->manifest_path;
  my $index         = $self->manifest_index;
  my $updates       = $self->manifest_updates;

  %{$index}   = (); # Clear existing entries
  @{$updates} = ();

  if ($self->file_exists) {
    open my $fh, '<', $manifest_path or
      $self->logcroak("Failed to open manifest '$manifest_path' ",
                      "for reading: $ERRNO");

    while (my $line = <$fh>) {
      chomp $line;
      my ($tar_path, $item_path, $item_checksum) = split /\t/msx, $line;
      $self->debug("Read '$item_path' with checksum '$item_checksum' ",
                   'from existing manifest into index');

      my $item = WTSI::NPG::HTS::TarItem->new(checksum  => $item_checksum,
                                              item_path => $item_path,
                                              tar_path  => $tar_path);
      $index->{$item_path} ||= [];
      push @{$index->{$item_path}}, $item;
    }

    close $fh or $self->logcroak("Failed to close '$manifest_path': $ERRNO");
  }

  return;
}

<<<<<<< HEAD
sub tar_files {
  my ($self) = @_;

  my @tar_files;
  foreach my $item_path ($self->item_paths) {
    my $item = $self->get_item($item_path);
    push @tar_files, $item->tar_path;
  }
  @tar_files = uniq @tar_files;
  @tar_files = sort @tar_files;

  return @tar_files;
}

=======
>>>>>>> 9f6e0d96
=head2 update_file

  Arg [1]    : None

  Example    : $obj->update_file
  Description: Append to the manifest on disk information describing new items
               added to tar files.
  Returntype : Undef

=cut

sub update_file {
  my ($self) = @_;

  my $index         = $self->manifest_index;
  my $manifest_path = $self->manifest_path;

  open my $fh, '>>', $manifest_path
    or $self->logcroak("Failed to open manifest '$manifest_path' ",
                       "for appending: $ERRNO");

  foreach my $item (@{$self->manifest_updates}) {
    my $checksum  = $item->checksum;
    my $item_path = $item->item_path;
    my $tar_path  = $item->tar_path;
    my $row       = "$tar_path\t$item_path\t$checksum";
    $self->debug("Adding to manifest file '$manifest_path': $row");
    print $fh "$row\n" or
      $self->logcroak("Failed to write to filehandle of '$manifest_path'");
  }

  close $fh or $self->logcroak("Failed to close '$manifest_path': $ERRNO");

  @{$self->manifest_updates} = (); # Clear pending updates

  return;
}

__PACKAGE__->meta->make_immutable;

no Moose;

1;

__END__

=head1 NAME

WTSI::NPG::HTS::TarManifest

=head1 DESCRIPTION

A file containing a record, for a number of tar files, which files
have been stored in them. The manifest is a text file containing one
row per file archived, associating that file with a tar file:

<Tar file path><tab><Archived file path><tab><Archived file checksum>

The nomenclature used in the API is that an archived "file" is an
absolute path to the original file passed to tar and an "item" is
a relative path of the same within the tar archive.

=head1 AUTHOR

Keith James <kdj@sanger.ac.uk>

=head1 COPYRIGHT AND DISCLAIMER

Copyright (C) 2017, 2018 Genome Research Limited. All Rights Reserved.

This program is free software: you can redistribute it and/or modify
it under the terms of the Perl Artistic License or the GNU General
Public License as published by the Free Software Foundation, either
version 3 of the License, or (at your option) any later version.

This program is distributed in the hope that it will be useful,
but WITHOUT ANY WARRANTY; without even the implied warranty of
MERCHANTABILITY or FITNESS FOR A PARTICULAR PURPOSE.  See the
GNU General Public License for more details.

=cut<|MERGE_RESOLUTION|>--- conflicted
+++ resolved
@@ -151,7 +151,6 @@
 }
 
 =head2 item_paths
-<<<<<<< HEAD
 
   Arg [1]    : None
 
@@ -170,27 +169,6 @@
   return @item_paths;
 }
 
-=head2 file_exists
-=======
->>>>>>> 9f6e0d96
-
-  Arg [1]    : None
-
-  Example    : $obj->item_paths
-  Description: Return an array of all the item paths described by the
-               manifest;
-  Returntype : Array[Str]
-
-=cut
-
-sub item_paths {
-  my ($self) = @_;
-
-  my @item_paths = sort keys %{$self->manifest_index};
-
-  return @item_paths;
-}
-
 sub contains_tar {
   my ($self, $tar_path) = @_;
 
@@ -204,8 +182,6 @@
   return exists $tar_index{$tar_path};
 }
 
-<<<<<<< HEAD
-=======
 sub tar_paths {
   my ($self) = @_;
 
@@ -254,7 +230,6 @@
   return -e $self->manifest_path;
 }
 
->>>>>>> 9f6e0d96
 =head2 read_file
 
   Arg [1]    : None
@@ -299,23 +274,6 @@
   return;
 }
 
-<<<<<<< HEAD
-sub tar_files {
-  my ($self) = @_;
-
-  my @tar_files;
-  foreach my $item_path ($self->item_paths) {
-    my $item = $self->get_item($item_path);
-    push @tar_files, $item->tar_path;
-  }
-  @tar_files = uniq @tar_files;
-  @tar_files = sort @tar_files;
-
-  return @tar_files;
-}
-
-=======
->>>>>>> 9f6e0d96
 =head2 update_file
 
   Arg [1]    : None
