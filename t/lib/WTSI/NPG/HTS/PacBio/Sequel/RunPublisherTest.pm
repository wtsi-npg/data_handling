--- conflicted
+++ resolved
@@ -197,7 +197,6 @@
     \@expected_paths, 'Found image archive files 1_A02');
 }
 
-<<<<<<< HEAD
 sub publish_files_on_instrument : Test(3) {
   my $irods = WTSI::NPG::iRODS->new(environment          => \%ENV,
                                     strict_baton_version => 0);
@@ -238,10 +237,7 @@
   unlink $pub->restart_file;
 }
 
-sub publish_files_off_instrument : Test(3) {
-=======
-sub publish_files : Test(4) {
->>>>>>> 1828fdfd
+sub publish_files_off_instrument : Test(9) {
   my $irods = WTSI::NPG::iRODS->new(environment          => \%ENV,
                                     strict_baton_version => 0);
   my $runfolder_path = "$data_path/r54097_20170727_165601";
@@ -274,20 +270,18 @@
     "Published off instrument files correctly");
   cmp_ok($num_errors,    '==', 0);
 
-<<<<<<< HEAD
   my @observed_paths = observed_data_objects($irods, $dest_coll);
   is_deeply(\@observed_paths, \@expected_paths,
             'Published correctly named off instrument files') or
               diag explain \@observed_paths;
 
-=======
   my $restart_file = $pub->restart_file;
   $pub->write_restart_file;
   ok(-e $restart_file, "Restart file $restart_file was written by publisher");
 
   my $restart_state = WTSI::NPG::HTS::PublishState->new;
   $restart_state->read_state($restart_file);
-  cmp_ok($restart_state->num_published, '==', $num_files,
+  cmp_ok($restart_state->num_published, '==', scalar @expected_paths,
          "Restart file recorded $num_files files published") or
            diag explain $restart_state->state;
 
@@ -297,8 +291,11 @@
      mlwh_schema     => $wh_schema,
      restart_file    => catfile($tmpdir->dirname, 'published.json'),
      runfolder_path  => $runfolder_path);
- 
->>>>>>> 1828fdfd
+
+  my ($repub_files, $repub_processed, $repub_errors) = $repub->publish_files;
+  cmp_ok($repub_errors,    '==', 0, 'No errors on re-publishing');
+  cmp_ok($repub_processed, '==', 0, "Re-published no files");
+
   unlink $pub->restart_file;
 }
 
