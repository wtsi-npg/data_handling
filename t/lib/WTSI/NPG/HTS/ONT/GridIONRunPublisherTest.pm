package WTSI::NPG::HTS::ONT::GridIONRunPublisherTest;

use strict;
use warnings;

use Archive::Tar;
use Digest::MD5;
use English qw[-no_match_vars];
use File::Basename;
use File::Copy;
use File::Spec::Functions qw[abs2rel catfile rel2abs];
use File::Path qw[make_path];
use File::Temp;
use Log::Log4perl;
use List::AllUtils qw[uniq];
use Test::More;

use base qw[WTSI::NPG::HTS::Test];

use WTSI::NPG::HTS::ONT::GridIONRunPublisher;
use WTSI::NPG::iRODS;
use WTSI::NPG::iRODS::DataObject;
use WTSI::NPG::iRODS::Metadata;

Log::Log4perl::init('./etc/log4perl_tests.conf');

my $pid          = $PID;
my $test_counter = 0;
my $data_path    = 't/data/ont/gridion';
my $fixture_path = "t/fixtures";
my $db_dir       = File::Temp->newdir;

my $wh_schema;

my $irods_tmp_coll;

sub setup_test : Test(setup) {
  my $irods = WTSI::NPG::iRODS->new(environment          => \%ENV,
                                    strict_baton_version => 0);

  $irods_tmp_coll =
    $irods->add_collection("GridIONRunPublisherTest.$pid.$test_counter");
  $test_counter++;
}

sub teardown_test : Test(teardown) {
  my $irods = WTSI::NPG::iRODS->new(environment          => \%ENV,
                                    strict_baton_version => 0);
  $irods->remove_collection($irods_tmp_coll);
}

sub publish_files_copy : Test(125) {
  my $expected_num_files = {fast5 => 7,
                            fastq => 1};
  my $expected_num_items = {fast5 => [6, 6, 6, 6, 6, 6, 4], # total 40
                            fastq => [2]};

  _do_publish_files($irods_tmp_coll, 'copy',
                    $expected_num_files, $expected_num_items);
}

sub publish_files_move : Test(125) {
  my $expected_num_files = {fast5 => 7,
                            fastq => 1};
  my $expected_num_items = {fast5 => [6, 6, 6, 6, 6, 6, 4], # total 40
                            fastq => [2]};

  _do_publish_files($irods_tmp_coll, 'move',
                    $expected_num_files, $expected_num_items);
}

sub publish_files_single_server : Test(125) {
  my $expected_num_files = {fast5 => 7,
                            fastq => 1};
  my $expected_num_items = {fast5 => [6, 6, 6, 6, 6, 6, 4], # total 40
                            fastq => [2]};
  my $f5_uncompress = 0;
  my $arch_capacity ||= 6;
  my $arch_bytes    ||= 10_000_000;
  my $single_server = 1;

  _do_publish_files($irods_tmp_coll, 'copy',
                    $expected_num_files, $expected_num_items,
                    $f5_uncompress, $arch_capacity, $arch_bytes,
                    $single_server);
}

sub publish_files_f5_uncompress : Test(125) {
  my $expected_num_files = {fast5 => 7,
                            fastq => 1};
  my $expected_num_items = {fast5 => [6, 6, 6, 6, 6, 6, 4], # total 40
                            fastq => [2]};

  my $f5_uncompress = 1;

 SKIP: {
    # h5repack fails with a 'file not found error', however, a
    # subsequent test for the file's presence using Perl's '-e' shows
    # it was there.
    skip 'h5repack not required', 125, if not $ENV{TEST_WITH_H5REPACK};

    _do_publish_files($irods_tmp_coll, 'copy',
                      $expected_num_files, $expected_num_items,
                      $f5_uncompress);
  }
}

sub publish_files_tar_bytes : Test(113) {
  my $expected_num_files = {fast5 => 4,
                            fastq => 1};
  my $expected_num_items = {fast5 => [23, 8, 7, 2], # total 40
                            fastq => [2]};

  my $f5_uncompress = 0;
  my $arch_capacity = 100;
  my $arch_bytes    = 500_000;

  _do_publish_files($irods_tmp_coll, 'copy',
                    $expected_num_files, $expected_num_items,
                    $f5_uncompress, $arch_capacity, $arch_bytes);
}

sub _do_publish_files {
  my ($dest_coll, $data_mode,
      $expected_num_files, $expected_num_items,
      $f5_uncompress, $arch_capacity, $arch_bytes,
      $single_server) = @_;

  # File::Copy::copy uses open -> syswrite -> close, so we will get a
  # CLOSE event
  if (not ($data_mode eq 'copy' or $data_mode eq 'move')) {
    fail "Invalid data mode '$data_mode'";
  }

  $arch_capacity ||= 6;
  $arch_bytes    ||= 10_000_000;

  my $expt_name    = '2';
  my $device_id    = "GA10000";
  my $data_run_dir = "$data_path/$expt_name/$device_id";

  # my $tmp_dir = File::Temp->newdir(DIR => '/tmp', CLEANUP => 0)->dirname;
  my $tmp_dir            = File::Temp->newdir->dirname;
  my $tmp_output_dir     = "$tmp_dir/output";
  my $tmp_basecalled_dir = "$tmp_dir/basecalled";
  my $tmp_run_dir        = "$tmp_basecalled_dir/$expt_name/$device_id";
  make_path($tmp_output_dir);
  make_path($tmp_run_dir);

  my @f5_tmp_dirs = ("$tmp_run_dir/reads/0", "$tmp_run_dir/reads/1");
  foreach my $f5_tmp_dir (@f5_tmp_dirs) {
    make_path($f5_tmp_dir);
  }

  my $pid = fork();
  die "Failed to fork a test process" unless defined $pid;

  if ($pid == 0) {
    my $pub = WTSI::NPG::HTS::ONT::GridIONRunPublisher->new
      (arch_bytes      => $arch_bytes,
       arch_capacity   => $arch_capacity,
       arch_timeout    => 10,
       dest_collection => $dest_coll,
       device_id       => $device_id,
       experiment_name => $expt_name,
       f5_uncompress   => $f5_uncompress,
       output_dir      => $tmp_output_dir,
       session_timeout => 30,
       single_server   => $single_server,
       source_dir      => $tmp_run_dir);

    my ($num_files, $num_processed, $num_errors) = $pub->publish_files;

    exit $num_errors;
  }

  sleep 5;

  my @data_files;
  foreach my $dir ("$data_run_dir/reads/0",
                   "$data_run_dir/reads/1",
                   $data_run_dir) {
    opendir my $dh, $dir or die "Failed to opendir '$dir': $!";
    my @files = sort map { catfile($dir, $_) }
      grep { m{[.](cfg|fast5|fastq|txt)$}msx } readdir $dh;
    closedir $dh;

    push @data_files, @files;
  }

  # Simulate writing new fast5, fastq, cfg and txt files
  foreach my $file (@data_files) {
    my $tmp_file = rel2abs(abs2rel($file, $data_run_dir), $tmp_run_dir);

    if ($data_mode eq 'copy') {
      copy($file, $tmp_file) or die "Failed to copy $file: $ERRNO";
    }
    elsif ($data_mode eq 'move') {
      _move($file, $tmp_file);
    }
  }

  waitpid($pid, 0);
  cmp_ok($CHILD_ERROR, '==', 0, 'Publisher exited cleanly');

  # Check the manifests
  my $irods = WTSI::NPG::iRODS->new;
  my ($dest_objs, $dest_colls) =
    WTSI::NPG::iRODS::Collection->new($irods, $dest_coll)->get_contents(1);

  my ($tar_coll) = grep { $_->str =~ m{$device_id$}msx } @$dest_colls;

  my ($objs, $colls) = $tar_coll->get_contents;

  foreach my $format (qw[fast5 fastq]) {
    # For this data format
    my $manifest_file = sprintf '%s_%s_%s_manifest.txt',
      $expt_name, $device_id, $format;
    my $expected_manifest = catfile($tmp_output_dir, $manifest_file);

    # Check manifests exist
    ok(-e $expected_manifest, "Manifest file '$expected_manifest' exists");

    # Check they contain the correct number of entries
    my $num_tar_files = $expected_num_files->{$format};
    my $manifest = _read_manifest($expected_manifest);
<<<<<<< HEAD
    cmp_ok(scalar $manifest->tar_files, '==', $num_tar_files,
=======
    cmp_ok(scalar $manifest->tar_paths, '==', $num_tar_files,
>>>>>>> 9f6e0d96
           "Manifest lists $num_tar_files tar files") or
             diag explain [$manifest->tar_files];

    # Check the ancillary files in iRODS
    my $fn = sub {
      my $obj = shift;
      my ($f) = fileparse($obj->str);
      return $f;
    };

    my @observed_ancillary = sort { $a cmp $b }
      grep { m{[.](cfg|txt)$}msx }
      map { $fn->($_) } @$objs;
    is_deeply(\@observed_ancillary, ['2_GA10000_fast5_manifest.txt',
                                     '2_GA10000_fastq_manifest.txt',
                                     'configuration.cfg',
                                     'sequencing_summary_0.txt',
                                     'sequencing_summary_1.txt'])
      or diag explain \@observed_ancillary;

    # Count the tar files created in iRODS
    my @observed_tar = sort { $a->str cmp $b->str }
      grep { $_->str =~ m{$format\S+[.]\d+[.]tar$}msx } @$objs;
    cmp_ok(scalar @observed_tar, '==', $num_tar_files,
           "Published $num_tar_files $format tar files")
      or diag explain [ map { $_->str } @observed_tar];

    my $i = 0;
    foreach my $obj (@observed_tar) {
      my $tar_path = $obj->str;
      my $filename = fileparse($tar_path);

      # Get the tar file from iRODS
      my $tar_file = $irods->get_object($tar_path,
                                        catfile($tmp_dir, $filename));
      # Check the MD5 metadata
      my @avu = $obj->find_in_metadata($FILE_MD5);
      cmp_ok(scalar @avu, '==', 1,
             "Single MD5 attribute present on '$tar_path'") or
               diag explain \@avu;
      my $md5      = $irods->md5sum($tar_file);
      my $md5_meta = $avu[0]->{value};

      is($md5_meta, $md5,
         "MD5 metadata and file checksum concur for '$tar_path'") or
           diag explain [$md5_meta, $md5];

      # Check that the tar file contains the right number of items
      my $arch = Archive::Tar->new;
      $arch->read($tar_file);
      my @tar_items = $arch->get_files;

      my $expected_num_items = $expected_num_items->{$format}[$i];
      cmp_ok(scalar @tar_items, '==', $expected_num_items,
             "Expected expected number of items present in '$tar_path'");

      # Check that the manifest describes each item of the tar file contents
      my $manifest_fail = 0;
      foreach my $tar_item (@tar_items) {
        my $item_name    = $tar_item->name;
        my $item_content = $tar_item->get_content;

        # Extract the item's record from the manifest
        my $man_item     = $manifest->get_item($item_name);

        is($man_item->tar_path, $tar_path,
           "Manifest describes tar file for '$item_name' as $tar_path") or
             $manifest_fail++;

        # Calculate the MD5 of each file contained in the tar file
        my $tar_item_md5 = Digest::MD5->new->add($item_content)->hexdigest;

        is($man_item->checksum, $tar_item_md5,
           "Manifest describes checksum for '$item_name' as $tar_item_md5") or
             $manifest_fail++;
      }

      if ($manifest_fail) {
        diag explain $manifest;
      }

      my $expected_meta =
        [{attribute => 'device_id',       value => 'GA10000'},
         {attribute => 'experiment_name', value => '2'},
         {attribute => 'type',            value => 'tar'}];

      my @filtered_meta = grep { $_->{attribute} !~ m{(md5|dcterms)}msx }
        @{$obj->metadata};

      is_deeply(\@filtered_meta, $expected_meta,
                "Expected metadata present on '$tar_path'")
        or diag explain \@filtered_meta;

      $i++;
    }
  }
}

sub _read_manifest {
  my ($path) = @_;

  my $manifest = WTSI::NPG::HTS::TarManifest->new(manifest_path => $path);
  $manifest->read_file;

  return $manifest;
}

sub _move {
  my ($source, $dest) = @_;

  my ($file_name) = fileparse($source);

  my $tmp_dir  = File::Temp->newdir->dirname;
  make_path($tmp_dir);

  my $tmp_file = catfile($tmp_dir, $file_name);

  copy($source, $tmp_file) or
    die "Failed to copy '$source' to '$tmp_file': $ERRNO";

  my $dest_path;
  if (-d $dest) {
    $dest_path = catfile($dest, $file_name);
  }
  else {
    $dest_path = $dest;
  }

  move($tmp_file, $dest_path) or
    die "Failed to move '$tmp_file' to '$dest_path': $ERRNO";
}

1;<|MERGE_RESOLUTION|>--- conflicted
+++ resolved
@@ -224,11 +224,7 @@
     # Check they contain the correct number of entries
     my $num_tar_files = $expected_num_files->{$format};
     my $manifest = _read_manifest($expected_manifest);
-<<<<<<< HEAD
-    cmp_ok(scalar $manifest->tar_files, '==', $num_tar_files,
-=======
     cmp_ok(scalar $manifest->tar_paths, '==', $num_tar_files,
->>>>>>> 9f6e0d96
            "Manifest lists $num_tar_files tar files") or
              diag explain [$manifest->tar_files];
 
