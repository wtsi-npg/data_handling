Unreleased

<<<<<<< HEAD
  - Changes to PacBio iRODS loading to support multi plate runs.

=======
  - Unify location file writing for Illumina and PacBio products
  
>>>>>>> 869b6ebe
Release 2.43.0

  - Change PacBio min deplex default as all data now HiFi
  - Remove dependency on npg_ml_warehouse for generating PacBio product IDs
  - Add Singularity container support for iRODS clients, remove Conda-based
    clients

Release 2.42.0

  - Add location file writer and implement in pacbio run/analysis publisher.
  - Change docker image repository used by CI

Release 2.41.0
  - Add --logconf option to npg_publish-tree.pl
  - Add id_product metadata to PacBio data objects.
  - Remove WTSI::NPG::HTS::PacBio::Sequel::APIClient (moved to
    wtsi-npg/perl-dnap-utilities).
  - Add sequence diagrams of metadata flow when publishing.

Release 2.40.0
  - PacBio - added support niche run folder processing special case
    to support an ongoing PhD process (not likely to be required once
    the project is finished)
  - Update action versions in CI

Release 2.39.0
  - PacBio - support iRODS loading for changed deplexing off instrument
    files & directory structure in SMRT Link v11.
  - Update to ubuntu-latest in actions

Release 2.38.1

  - Update baton version in github actions workflow to 4.0.0

Release 2.38.0

  - PacBio - add new files from new run configurations in SMRT Link v11.0
    to RunPublisher
  - Update baton version in github actions workflow to 3.3.0
  - Remove iRODS 4.2.10 from github actions workflow
  - archive metrics files produced by SamHaplotag
  - PacBio - extend runauditor to cope with fixing permissions on
    runfolder subdirectories created by deplexing on board
  - Demote error to warning when EBI and iRODS checksums are different

Release 2.37.1

  - Bugfix: Object limit for the iRODS single replica object-finding query

Release 2.37.0

  - Bugfix: iquest parsing for the iRODS single replica object-finding query
  - Change the field used to determine IsCCS for PacBio
  - Archive the substitution metrics qc JSON file for Illumina

Release 2.36.0

  - Add ML warehouse JSON file generation to npg_publish_tree.pl
  - Add standard input option for providing metadata to npg_publish_tree.pl
  - Add --limit CLI option to npg_update_single_replica_metadata.pl

  - Bug fix: Avoid creating duplicate entries in the ML warehouse JSON file
    generated by the Illumina run publisher

Release 2.35.0

  - Tweak Sequel AnalysisPublisher for SMRT Link 10.2 to allow xml
    in entry-points subdir.
  - Correct propagation of the ml warehouse db connection to st::api::lims
    object. The publisher was previously written to cache the connection
    created by LIMSFactory, but failed to do so, leading to creation of
    multiple connections. 

Release 2.34.0

  - PacBio - prep and load fasta file output from IsoSeq analysis.
  - Change baton version in actions to 3.2.0 for compatibility
  - Add Haplotagging logs to log publisher
  
Release 2.33.0

  - Tweaks to ebi meta updater to account for files with no md5 in
    the subtrack db (now common due to special projects).
  - Also avoid nulls in ebi_sub_acc field for ebi meta updates.
  - Tests simplified.

Release 2.32.0
 
  - Archive raw pulldown metrics (gatk_collecthsmetrics) txt file from
    the qc directory.
  - Disable the samtools CRAM reference cache during tests.

Release 2.31.1

  - substitution_analyis filename fix

Release 2.31.0

 - PacBio - ensure runfolders are writable for md5 files prior to iRODS
   loading. 
 - Allow another BAM file prefix in PacBio analysis loading (IsoSeq).
 - PacBio code to check and change unix permissions on runfolders.
 - GitHub Actions: verbose testing and update baton clients

Release 2.30.0

 - Add substitution_analyis and substition_metrics ancillary files.
 - Add PacBio API query (query_datasets) to support mlwarehouse loading.
 - Add some extra checks before loading PacBio secondary analysis data.
 - Update alignment file header parser for minimap2.
 - Install NPG and CPAN Perl modules separately in CI, to avoid caching
   NPG modules.
 - Move from Travis CI to GitHub Actions.

Release 2.29.0

 - Additional PacBio API queries to support mlwarehouse loading.

Release 2.28.0

 - Support loading of Pacbio Sequel OnInstrument data.

Release 2.27.0

 - set_object_permissions in WTSI::NPG::Data::ConsentWithdrawn updated to
   use <user>#<zone> rather than <user> only format 
 - Pacbio RSII specific code clear out
 - Restore the gbs plex meta data

Release 2.26.0

 - Add iRODS 4.2.8 to tests

   iRODS 4.2.8 is marked as an expected failure because we have not
   yet built Conda packages of irods-icommands or libhts plugins for
   iRODS 4.2.8.

 - Pacbio Sequel merged analysis report file changes due to version update
 - Pacbio Sequel generate and publish archive of QC images and reports.

Release 2.25.0

 - Pacbio Sequel merged analysis report file changes due to version update

Release 2.24.1

 - Order Conda channels for tests so that NPG channels have highest priority
   and conda-forge the lowest.

Release 2.24.0

 - Create merged analysis report for Sequel analysis jobs
 - Remove iRODS 4.1.12 from tests

Release 2.23.0

 - Bugfix: handling of --exclude CLI arguments by npg_publish_tree.pl.
 - Make Treepublisher create an empty target directory, even when
   there are no files to publish.

Release 2.22.0

 - New script, npg_publish_tree.pl, to publish arbitrary directory trees of
   files to iRODS, set permissions and add metadata to the destination root
   collection.
 - Add filter parameter to TreePublisher::publish_tree.
 - Add named parameters to BatchPublisher::publish_file_batch.
 - Fix teardown of iRODS collection in TreePublishTest.

Release 2.21.0

 - New script, npg_process_consent_withdrawn.pl, to withdraw permissions on
   iRODS data for samples with concent withdrawn. Ported from the internal
   SVN repository and refactored to use WTSI::NPG::iRODS class for iRODS
   operations.
 - Add testing with iRODS v4.2.7 clients to Travis CI matrix.

Release 2.20.0

 - When archiving logs skip large .err files in archive/tmp_.. directories
 - Pacbio tweak to support traction barcode identifiers and loading older analysis.

Release 2.19.0

 - PacBio run loading add options as in other scripts to support loading
   of older runs.
 - PacBio tweak to analysis loading to support traction barcode identifiers.

Release 2.18.0

 - Add support for PacBio run deletion.
 - Change ML warehouse query used to find PacBio runs in order to support
   Traction LIMS (use pac_bio_run_name).
 - Change GD package name on Travis from libgd2-xpm-dev to libgd2-dev

Release 2.17.0

 - Uniquify pac_bio_run records from mlwarehouse - to handle unexpected
   duplicate entries and stop adding target = 1 to scraps BAM files. 
   Change secondary archiving to support SMRT Link v8.
 - Use samtools executable instead of samtools_irods.
 - Travis CI tests:
     use prod WSI Conda channel,
     use specific version of samtools, pin it to v.1.10.0,
     to enable samtools' access to iRODS, install HTS lib irods pligins
     since they do not come with the samtools v.1.10.0 we have in the
     channel
 - Test change to cope with samtools v.1.10.0 inserting PG lines into
   the header.
 - WTSI::NPG::HTS::PacBio::Sequel::AnalysisPublisher restrict filename 
   checks to just the filename
 - Publish new files generated by GATK.
 - Removed ONT publishing support (including inotify and HDF5 dependencies).

Release 2.16.0

 -  WTSI::NPG::HTS::Illumina::ResultSet - added pulldown_metrics to 
    qc_regex.

Release 2.15.0

 - remove usage of private method and prep for simplified path framework
 - avoid defining own builders for runfolder accessors by inheriting from
   runfolder object

Release 2.14.0
 
 - Add support for loading PacBio ccs BAM files and setting target = 1
   on relevant PacBio sequence files.

Release 2.13.0

 - WTSI::NPG::HTS::Illumina::ResultSet - added geno to genotype_regex.
 - WTSI::NPG::HTS::Illumina::ResultSet - added quant.zip to ancillary_regex.
 - WTSI::NPG::HTS::Illumina::ResultSet - added _target_autosome.stats to 
   ancillary_regex.
 - WTSI::NPG::HTS::PacBio::Sequel::AnalysisPublisher - archive tag zero file.
 - Control caching of st::api::lims objects to reduce memory use in highly
   plexed runs. WTSI::NPG::HTS::LIMSFactory now uses Cache::LRU to limit
   the number of cached st::api::lims objects to 100.
 - Added BioNano Saphyr run publisher and run publishing script

Release 2.12.1

 - WTSI::NPG::HTS::Illumina::AlnDataObject - corrected is_paired_read
   calculation and added missing test.
 - Illumina RunPublisher modified to use a TreePublisher backed - no
   change in behaviour is expected.

Release 2.12.0

 - WTSI::NPG::HTS::LIMSFactory - for performance, cache st::api::lims
   objects.
 - Add id_product metadata attribute to primary metadata, compute the
   attribute's value as a digest of composition JSON string.
 - Metadata updater for Illumina sequencing data - search for a run
   collection in multiple locations.
 - Support for minor Pacbio API changes.

Release 2.11.0

 - Only add run-, lane- or plex-level metadata (id_run=x, lane=y,
   tag_index=z) on merged data when all the constituents are from the
   same run, lane or plex. E.g.

   run 1000, lane 1; run 1000, lane 2 gives id_run=1000

   run 1000, lane 1; run 1001, lane 1 gives lane=1
   
   run 1000, lane 1, plex 2; run 1000, lane 2, plex 2;
   run 1000, lane 3, plex 2 gives id_run=1000, tag_index=2

Release 2.10.0

 - Make the RunPublisher include paths relative to the source
   directory. This generalises the behaviour for QC files to other
   file types.
 - Bug fix: restored correct creation and consumption of restart
   files.

Release 2.9.2
 - Register RunParameters.xml file for Illumina run publishing.
 - When publishing cram files, only publish crai (not bai).

Release 2.9.1
 - Illumina::AlnDataObject
     Call super() in update_group_permissions to trigger inherited
     before and after methods which manage setting the 'public' data
     access group.

Release 2.9
 - Archive output from PacBio auto deplexing jobs.
 - Use tears -d to ensure the default iRODS server is used (avoids
   a HEIRARCHY_ERROR when using getHostForGet cross-zone).
 - Improvements and bug fixes for publishing from the GridION.

Release 2.8.1
 - Use tears 1.2.4 (-w flag now required for write to iRODS)

Release 2.8
 - Switched to disposable-irods 1.3 (iRODS packages from Sanger S3,
   replaced RENCI FTP site).
 - Added single-server option.
 - Added support for data files to change during the tar process
   and to detect and archive those changes.
 - Individually check the checksum of files local to the gridion
   where they are loaded and compare with the iRODS checksum.
 - Updated the samtools and htslib versions to 1.7.
 - Added tar file auditor.
 - Use manifest checksums to confirm file contents.
 - Support loading PacBio RSII files created using out of date reagents.
 - Allow a user-supplied checksum to be used in TarPublisher and TarStream
   (so GridIONRunPublisher can allow the checksum of uncompressed data to be used).
 - Publish fastq files during the catchup phase.
 - Allow auditing of older GridION tar files which used a relative path for
   tarred files.
 - Archiving changes for illumina sequencing genotype files.
 - Fix for the regex used when choosing to ignore files.
 - Minor fix to DataObjectFactory.pm.

Release 2.7
 - Moved quant file tests to illumina run publisher tests
 - Added compression extentions to illumina ancillary file regular expression
 - Added tag hops files to illumina run publisher tests

Release 2.6

 - Extended log publisher find command to include STAR aligner log files.
 - Add 'STAR' as a valid aligner to the header parser.
 - Make file formats 'tab' and 'zip' have restricted access.
 - Add compress suffixes to ancillary lane/plex file patterns.

Release 2.5

 - Refactored BioNano publication, with metadata from MLWH.
 - Add file type option in PacBio meta updater.
 - Added a configurable local output directory.
 - GridION: ancillary files and metadata; configurable TMPDIR.
 - Added Star's tab and Salmon's quant.zip to the list of file
   formats with restricted access.

Release 2.4

 - Added GridION publishing and primary metadata support.
 - Requires perl-irods-wrap >= 3.*

Release 2.3

 - Made tests requiring h5repack TODO until we work out why it fails
   intermittently.
 - MinIONRunPublisher
     use /tmp instead of /dev/shm.
     added boolean attributes to control compression.
 - Support streaming MinION data to iRODS;
     this adds dependencies on tears, GNU tar and h5 tools (h5repack).
 - Update as well as add PacBio legacy meta data.
 - Test against htslib 1.5, samtools 1.5.

Release 2.2

 - PacBio
    Sequel monitor to use new completedAt date.
    Add warning for Sequel R&D run entry.
    Archive Sequel adapters.fasta.
    Restrict access for relevant PacBio files.

Release 2.1

 - Added --restart-file CLI option to the Illumina run publisher to enable
   job-specific file naming.

 - Added a local cache of loaded file names. A restarted job will use
   this to determine which files remain to be loaded.

 - Added a CLI option to abort a loading run after a user-specified
   maximum number of errors.

 - Use WTSI::NPG::iRODS::Publisher, removed deprecated
   WTSI::NPG::HTS::Publisher.

 - Added monitor for PacBio Sequel and changed metadata files after v4
   upgrade.

 - Added library_name meta data for PacBio.

 - Added support for PacBio Sequel.


Release 2.0

 - API change: removed WTSI::NPG::HTS::Annotator in favour of
   WTSI::NPG::iRODS::Annotator.

 - PacBio: no longer require run ids to be specified whe updating
   metadata.

 - PacBio: remove dependancy on multi value user defined fields.
   Change run_uuid field to optional to support R&D runs/wells.

Release 1.6

 - BioNano: add command line script for publication.

 - Added a script to update PacBio metadata in iRODS.

 - Added support for PacBio legacy metadata.

 - Added PacBio run monitor CLI script.

 - Archival of bam_stats files.

Release 1.5

 - Bug fix: Propagate a failure to read a CRAM header

 - Bug fix: Failure to parse a JSON read count cache file is captured
   and added to the error count. It is no longer immediately fatal,
   but will cause a no-zero exit of the loading script.

 - Bug fix: Failure to make an MD5 cache file is reduced from a fatal
   error to a warning.

 - Warnings now come through the logger, rather than raw carping,
   so they gain a WARN tag.

 - The default log level has been lowered from ERROR to WARN.

 - Added WTSI_NPG_BUILD_BRANCH environment variable to permit overriding
   of the default build branch.

 - Added negation to CLI file category selection.

 - Added support for the samplesheet lims driver.

 - WTSI::NPG::HTS::Publisher now supports multi-value AVUs. Previously
   it retained only the last value processed for a particular attribute.

Release 1.4

 - Added library_type metadata.

 - Added tgz as recognised file suffix for metadata.

 - Improved logging; configurable per-class, reduced verbosity in metadata
   updater, increased default verbosity in scripts.

 - The metadata updater will handle an id_run of 0.

 - Added a CLI option to specify an id_run for cases where it can't be
   detected automatically.

 - Avoid loading index files for empty alignment files.

 - Avoid loading the JSON-wrapped samtools stats created in more recent
   runs.

 - Added a PacBio run publisher and monitor.

 - Added log file publisher.

 - Ensure test dependencies are installed.

Release 1.3

 - Defer checksums on (re)loading files until after upload. Assume
   that iRODS checksums are in a good state prior to upload.

 - Bug fix: avoid calling $obj->str on a string, triggered when remote
   path is a collection.

 - Count errors during group permission removal and re-throw.

 - Added strict_groups parameter to overridden update_group_permissions
   method.

 - Use the return values of metadata-setting methods to inform the caller
   of any failures while each operation remains in a try-catch.

 - Add the ability to load InterOp files.

 - Added Illumina namespace.

Release 1.2

 - Added --alt-process and --archive-path command line options to
   publish_illumina_run.

 - Added options aliases, e.g. position/lanes, to publish_illumina_run.

 - Initial seqchksum digest metadata support for publish_illumina_run.

 - Restrict the types of secondary metadata on ancillary files i.e 
   Restrict JSON file secondary metadata to study_id.

 - Change run option to id_run (or id-run).

 - Filter data objects by lane and tag index (without recourse to 
   metadata).

Release 1.1

 - Added support for alternative ML warehouse drivers.

 - The default samtools is now samtools_irods.

 - The Publisher now avoids creating MD5 cache files for small files
   and tests for stale cache files.

 - Bug fix: Corrected handling of nonconsented human.

 - Bug fix: Corrected caching of file lists in RunPublisher.

 - Bug fix: Publish run-level XML files.

 - Bug fix: Obtain num reads value from the correct flagstats JSON
   file for alignment subsets.

Release 1.0<|MERGE_RESOLUTION|>--- conflicted
+++ resolved
@@ -1,12 +1,8 @@
 Unreleased
 
-<<<<<<< HEAD
   - Changes to PacBio iRODS loading to support multi plate runs.
-
-=======
   - Unify location file writing for Illumina and PacBio products
   
->>>>>>> 869b6ebe
 Release 2.43.0
 
   - Change PacBio min deplex default as all data now HiFi
